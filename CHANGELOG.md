# Changelog

All notable changes to this project are documented in this file.

The format is based on [Keep a Changelog](https://keepachangelog.com/en/1.0.0/).

This project aims to adhere to [Semantic Versioning](https://semver.org/spec/v2.0.0.html).

## Unreleased

<<<<<<< HEAD
- SurfaceFeatures now returns the number of boundary / feature edges detected.
- Update Eigen to post-3.3.8 version
- Improve API by reporting errors using exceptions (see #16)
=======
- Update stb_image to version 2.26 and stb_image_writer to version 1.15.
- Update GLFW to branch 3.3-stable to fix keyboard input on Linux.
- Update Eigen to post-3.3.8 version.
- Improve API by reporting errors using exceptions (see #16).
>>>>>>> 311e455b
- Add post-increment iterators and make low level functions to add elements
  public. This makes it possible to use CGAL algorithms on a PMP SurfaceMesh.
  Thanks to @afabri for contributing the changes!
- Add PMP_INSTALL option to CMake.

## [1.2.1] 2020-05-10

### Fixed

- Fix rendering issues around sharp edges
- Fix bug in adaptive remeshing leading to over-refinement of corner vertices.
- Fix bug in bounding box computation.
  Thanks a lot to Jascha Achenbach for reporting this bug!

## [1.2.0] 2020-03-15

### External libraries

- Upgrade Eigen to current master version to get rid of a compile error on Windows
- Upgrade ImGui to version 1.75
- Upgrade stb_image to current master version

### Added

- Add constructors using initializer lists to Matrix/Vector classes
- Add assignment from and cast from Eigen matrices and vectors
- Improved rendering of general polygons, avoiding erroneous
  tessellation into overlapping/flipped triangles in case of
  non-convex polygons.
- Added support for rendering using MatCaps.
  Thanks to Alec Jacobson for suggesting this!

### Fixed

- Fix erroneous header install path (visualization)
- Fix bug hole filling (when filling single-triangle holes).
  Thanks a lot to Pierre Buyssens for reporting this bug!
- Fix bug when fairing a mesh w/o boundary constraints.
  Thanks a lot to Pierre Buyssens for reporting this bug!

## [1.1.0] 2019-05-30

### Added

- Compile-time switch `PMP_SCALAR_TYPE` to choose between float/double as Scalar
- Support point set rendering for surface meshes without faces
- Add hole filling based on Liepa algorithm
- Add explicit warranty and liability disclaimer

### Changed

- Breaking change: Public members in Window and TrackballViewer classes made
  private and encapsulated through access functions
- Change SurfaceSmoothing to avoid model shrinking
- Improve normal computation for polygonal faces
- Upgrade GLFW to version 3.3
- Upgrade ImGui to version 1.70
- Upgrade Eigen to version 3.3.7
- Documentation updates

### Fixed

- Fix a bug in OFF reader when loading faces with high valence
- Fix a bug SurfaceGeodesic that lead to dist(v0,v1) != dist(v1,v0). As a
  consequence, the Novotni method has been removed from SurfaceGeodesic.

## [1.0.0] 2019-02-18

### Added

- Algorithms module
- Visualization tools
- Support for range-based for loops
- Configurable index type
- Global object properties
- Support for emscripten
- Unit test suite
- Continuous integration
- Coding standard
- Version API

### Changed

- Switched to MIT license
- Library scope handle and property types
- Enhanced IO capabilities<|MERGE_RESOLUTION|>--- conflicted
+++ resolved
@@ -8,16 +8,11 @@
 
 ## Unreleased
 
-<<<<<<< HEAD
 - SurfaceFeatures now returns the number of boundary / feature edges detected.
-- Update Eigen to post-3.3.8 version
-- Improve API by reporting errors using exceptions (see #16)
-=======
 - Update stb_image to version 2.26 and stb_image_writer to version 1.15.
 - Update GLFW to branch 3.3-stable to fix keyboard input on Linux.
-- Update Eigen to post-3.3.8 version.
+- Update Eigen to post-3.3.8 version
 - Improve API by reporting errors using exceptions (see #16).
->>>>>>> 311e455b
 - Add post-increment iterators and make low level functions to add elements
   public. This makes it possible to use CGAL algorithms on a PMP SurfaceMesh.
   Thanks to @afabri for contributing the changes!
